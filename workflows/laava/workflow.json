{
  "schema": "v3",
  "id": "laava",
  "title": "formbio/laava",
  "workflowVersion": "v2.6.0",
  "displayName": "LAAVA: Long-read AAV Analysis",
  "description": "Perform standard analysis of AAV long-read sequencing data.",
  "type": "object",
  "categories": [
    "Gene Therapy",
    "PacBio"
  ],
  "config": {
      "executionEngine": "nextflow-single-node"
  },
  "inputs": {
    "ui_source_type": {
      "title": "Sequence input source (file or folder)",
      "format": "radio",
      "required": true,
      "type": "string",
      "default": "file_source",
      "enum": [
        {
          "name": "File (uBAM or FASTQ)",
          "id": "file_source"
        },
        {
          "name": "Folder (FASTQs)",
          "id": "folder_source"
        }
      ]
    },
    "seq_reads_file": {
      "title": "Sequencing reads file",
      "description": "PacBio long-read sequencing data (uBAM/FASTQ)",
      "help_text": "PacBio AAV sequencing HiFi/CCS reads as a file in unaligned BAM or FASTQ format. The PacBio instrument should have been run in AAV mode.",
      "filetype": ".bam|.fastq|fastq.gz|.fq|.fq.gz",
      "format": "file",
      "hidden": false,
      "required": true,
      "type": "string"
    },
    "seq_reads_folder": {
      "title": "Sequencing reads folder",
      "description": "PacBio long-read sequencing data (folder of FASTQs)",
      "help_text": "Folder of PacBio AAV sequencing HiFi/CCS reads in unaligned FASTQ format. The PacBio instrument should have been run in AAV mode.",
      "filetype": ".fastq|fastq.gz|.fq|.fq.gz",
      "format": "dir-path",
      "hidden": true,
      "required": false,
      "type": "string"
    },
    "vector_type": {
      "title": "Vector type",
      "required": true,
      "description": "Single-stranded or self-complementary",
      "help_text": "Whether the vector construct is designed to be single-stranded AAV (ssAAV), self-complementary AAV (scAAV), or unknown/unspecified.",
<<<<<<< HEAD
      "type": "string",
      "format": "enum",
=======
      "format": "radio",
      "required": true,
      "type": "string",
>>>>>>> 30ad6a20
      "default": "unspecified",
      "enum": [
        {
          "name": "Single-stranded AAV (ssAAV)",
          "id": "ssaav"
        },
        {
          "name": "Self-complementary AAV (scAAV)",
          "id": "scaav"
        },
        {
          "name": "Unknown / Unspecified",
          "id": "unspecified"
        }
      ]
    },
    "vector_bed": {
      "title": "Vector annotation",
      "description": "Vector sequence annotation (BED)",
      "help_text": "Annotated vector region coordinates in 4-column BED format. Must include 1 region with the label 'vector'.",
      "filetype": ".bed",
      "format": "spreadsheet",
      "hidden": false,
      "required": true,
      "type": "string",
      "columnConfig": {
        ".bed": {
          "staticColumns": true,
          "columns": [
            {
              "name": "chrom",
              "required": true
            },
            {
              "name": "chromStart",
              "required": true
            },
            {
              "name": "chromEnd",
              "required": true
            },
            {
              "name": "name"
            }
          ]
        }
      }
    },
    "vector_fa": {
      "title": "Vector sequence",
      "description": "Vector plasmid reference sequence (FASTA)",
      "help_text": "Reference sequence for the vector plasmid. The annotations apply to this sequence.",
      "filetype": ".fa|.fasta|.dna|.fna",
      "format": "file",
      "hidden": false,
      "required": true,
      "type": "string"
    },
    "packaging_fa": {
      "title": "Packaging sequences",
      "description": "Helper and RepCap plasmids (if used) and other reference sequences (FASTA)",
      "help_text": "Reference sequences for the helper and rep/cap plasmids and other sequences of interest, such as Lambda, as a FASTA file with one or more records. This should not include the vector construct or host genome sequences.",
      "filetype": ".fa|.fasta|.dna|.fna",
      "format": "file",
      "hidden": false,
      "required": false,
      "type": "string"
    },
    "host_fa": {
      "title": "Host sequences",
      "description": "Host genome reference sequence (FASTA)",
      "help_text": "Reference sequence for the host genome.",
      "filetype": ".fa|.fasta|.dna|.fna",
      "format": "file",
      "hidden": false,
      "required": false,
      "type": "string"
    },
    "host_exons": {
      "title": "Host Regions File",
      "description": "Host Gene Regions File (BED)",
      "help_text": "Workflow will calculate the number of reads that overlap regions in the is file.  If they are exons, the workflow will combine regions from the same gene if the name of the region follows the pattern: GeneSymbol|GeneName|TranscriptID|ExonNumber|Strand",
      "filetype": ".bed",
      "format": "file",
      "hidden": false,
      "required": false,
      "type": "string"
    },
    "repcap_name": {
      "title": "RepCap sequence ID",
      "description": "RepCap sequence identifier used in the packaging FASTA file",
      "help_text": "Sequence identifier used in the packaging FASTA file (above) corresponding to the rep/cap plasmid reference sequence, if used. Leave this blank if a dual construct was used (rep/cap on the vector backbone) or you're unsure.",
      "format": "text",
      "hidden": false,
      "required": false,
      "default": "",
      "type": "string"
    },
    "flipflop_name": {
      "title": "AAV Serotype",
      "description": "AAV serotype name for flip/flop analysis",
      "help_text": "Serotype name for ITR flip/flop analysis, e.g. 'AAV2'. Leave blank to skip flip/flop analysis.",
      "format": "text",
      "hidden": false,
      "required": false,
      "default": "",
      "type": "string"
    },
    "flipflop_fa": {
      "title": "Flip/flop sequences",
      "description": "Flip/flop ITR sequences (FASTA).",
      "help_text": "Provide for flip/flop analysis if serotype is not AAV2 (which is built in), and provide a different value for flipflop_name. FASTA file must have 4 records with the exact sequence IDs SEQ_LEFT_FLIP, SEQ_LEFT_FLOP, SEQ_RIGHT_FLIP, SEQ_RIGHT_FLOP.",
      "filetype": ".fa|.fasta|.dna|.fna",
      "format": "file",
      "hidden": false,
      "required": false,
      "type": "string"
    },
    "target_gap_threshold": {
      "title": "Target gap threshold",
      "description": "",
      "help_text":  "Maximum total gap size allowed in the target region alignment to count a read as 'full'; skipping through the on-target region for more than this is considered 'full-gap'.",
      "type": "integer",
      "hidden": false,
      "required": true,
      "default": 200,
      "minimum": 0,
      "maximum": 1000
    },
    "max_allowed_outside_vector": {
      "title": "Max allowed outside vector",
      "description": "",
      "help": "Maximum allowed, in bp, outside the annotated vector region for a read that fully covers the vector region to be still considered 'full' rather than 'vector+backbone'.",
      "type": "integer",
      "hidden": false,
      "required": true,
      "default": 100,
      "minimum": 0,
      "maximum": 200
    },
    "max_allowed_missing_flanking": {
      "title": "Max allowed missing from ITR flank",
      "description": "",
      "help": "Maximum allowed, in bp, missing from the left and right flanks of the annotated vector region to be still considered 'full' rather than 'partial'.",
      "type": "integer",
      "hidden": false,
      "required": true,
      "default": 100,
      "minimum": 0,
      "maximum": 200
    },
    "container_version": {
      "title": "Container version",
      "description": "Use 'latest' for development",
      "help_text": "",
      "format": "text",
      "hidden": true,
      "required": false,
      "type": "string"
    }
  },
  "conditionals": [
    {
      "if": [
        {
          "ui_source_type": {
            "eq": "folder_source"
          }
        }
      ],
      "then": {
        "inputs": {
          "seq_reads_file": {
            "hidden": true,
            "required": false
          },
          "seq_reads_folder": {
            "hidden": false,
            "required": true
          }
        }
      }
    }
  ],
  "ui": {
    "inputs": [
      {
        "id": "workflowinputs",
        "title": "Inputs",
        "description": "Analysis inputs",
        "hidden": false,
        "help_text": "Input files for analysis",
        "fields": [
          "ui_source_type",
          "seq_reads_file",
          "seq_reads_folder",
          "vector_type",
          "vector_bed",
          "vector_fa",
          "packaging_fa",
          "host_fa",
          "host_exons",
          "repcap_name",
          "flipflop_name",
          "flipflop_fa"
        ]
      },
      {
        "id": "workflowconfigs",
        "title": "Advanced Configuration",
        "description": "Advanced configuration settings",
        "hidden": false,
        "help_text": "Advanced configuration values for read classification",
        "fields": [
          "target_gap_threshold",
          "max_allowed_outside_vector",
          "max_allowed_missing_flanking"
        ]
      }
    ]
  }
}<|MERGE_RESOLUTION|>--- conflicted
+++ resolved
@@ -56,14 +56,9 @@
       "required": true,
       "description": "Single-stranded or self-complementary",
       "help_text": "Whether the vector construct is designed to be single-stranded AAV (ssAAV), self-complementary AAV (scAAV), or unknown/unspecified.",
-<<<<<<< HEAD
+      "format": "radio",
+      "required": true,
       "type": "string",
-      "format": "enum",
-=======
-      "format": "radio",
-      "required": true,
-      "type": "string",
->>>>>>> 30ad6a20
       "default": "unspecified",
       "enum": [
         {
