--- conflicted
+++ resolved
@@ -11,12 +11,9 @@
 params {
   // Workflow inputs
   seq_reads = null
-<<<<<<< HEAD
+
   inputdir = false
   vector_type = "unspecified"
-=======
-  vector_type = 'unspecified'
->>>>>>> 61386ee6
   vector_bed = null
   vector_fa = null
   packaging_fa = null
@@ -32,7 +29,6 @@
   // Required for Form Bio workflows
   output = 'output'
 
-<<<<<<< HEAD
   // For testing
   citest=false
   // use ":latest" for testing
@@ -59,29 +55,36 @@
   withLabel: laavasupp {
     container = "${params.containerrepo}/laavasupp${params.container_version}"
   }
-=======
-  // Hosted Docker containers
-  container_repo = 'ghcr.io/formbio'
-  // use ':latest' for testing
-  container_version = '@sha256:ad2e6aa7249a712d28027617e3075a492e9a81a0c49dc50cd83d209a4ed98df8'
 }
 
-process {
-  container = "${params.container_repo}/laava${params.container_version}"
-  cpus = 4
-  //shell = ['/bin/bash', '-euo', 'pipefail']
 
-  executor = 'google-batch'
-  maxRetries = 3
-  maxErrors = '-1'
-  maxForks = 50
-  cache = 'lenient'
-  // Only has effect on cloud
-  machineType = 'e2-highmem-8'
-  disk = '500 GB'
->>>>>>> 61386ee6
+// Execution environments
+
+def trace_timestamp = new java.util.Date().format( 'yyyy-MM-dd_HH-mm-ss')
+
+docker {
+  enabled = true
 }
 
+executor {
+  queueSize = 50
+  name = 'google-batch'
+  submitRateLimit = '10sec'
+  pollInterval = '30 sec'
+}
+
+google {
+  region = 'us-central1'
+  //cloudprj = 'xx-sbx'
+  //project = "${params.cloudprj}"
+
+  batch {
+    bootDiskSize = '100.GB'
+    debug = true
+    sshDaemon = true
+  }
+
+}
 
 // Execution environments
 
@@ -98,24 +101,6 @@
   pollInterval = '30 sec'
 }
 
-google {
-  region = 'us-central1'
-<<<<<<< HEAD
-  //cloudprj = 'xx-sbx'
-  //project = "${params.cloudprj}"
-
-  batch.bootDiskSize = '100.GB'
-  batch.debug = true
-  batch.sshDaemon = true
-=======
-  batch {
-    bootDiskSize = '100.GB'
-    debug = true
-    sshDaemon = true
-  }
->>>>>>> 61386ee6
-}
-
 profiles {
   // For local Nextflow development
   local {
@@ -123,11 +108,6 @@
     process.executor = 'local'
     process.queue = 10
     workDir = 'workflow-outputs/work'
-<<<<<<< HEAD
-=======
-    process.container = "${params.container_repo}/laava:latest"
-
->>>>>>> 61386ee6
     trace {
         enabled = true
         overwrite = true
@@ -156,8 +136,4 @@
       executor = 'google-batch'
     }
   }
-<<<<<<< HEAD
 }
-=======
-}
->>>>>>> 61386ee6
