--- conflicted
+++ resolved
@@ -120,11 +120,7 @@
           format: 'sarif'
           output: 'trivy-results.sarif'
           severity: 'CRITICAL,HIGH'
-<<<<<<< HEAD
-          timeout: '45m'
-=======
           timeout: '60m'
->>>>>>> f4ecd468
       
       # Upload Trivy scan results to GitHub Security tab
       - name: Upload Trivy scan results to GitHub Security tab
