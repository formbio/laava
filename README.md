[![Test Status](https://github.com/formbio/laava/actions/workflows/ci.yaml/badge.svg)](https://github.com/formbio/laava/actions/workflows/ci.yaml)

# LAAVA: Long-read AAV Analysis

A software package and executable bioinformatics workflow for the analysis of recombinant adeno-associated virus (rAAV) products by PacBio long-read sequencing.

* For a full explanation of the methods and example results on public PacBio datasets,
  see the preprint paper on bioRxiv:
  [Standardized Nomenclature and Reporting for PacBio HiFi Sequencing and Analysis of rAAV Gene Therapy Vectors](https://www.biorxiv.org/content/10.1101/2024.05.07.592296v1)
* For a summary of technical methods, AAV type/subtype definitions, and interpretation,
  see: [Design and definitions](https://github.com/formbio/laava/wiki/Design-and-definitions)
* For answers to frequently asked questions, see [the FAQ](https://github.com/formbio/laava/wiki/Frequently-Asked-Questions-(FAQ))

## Installation & Usage

LAAVA can be used as an end-to-end Nextflow workflow, an interactive Docker container,
or individual scripts in this codebase.

### Standard Nextflow (recommended)

This code can be run as a standard [Nextflow](https://www.nextflow.io/) workflow.
When run this way, the workflow will automatically pull in the analysis scripts and
their dependencies as a [Docker
image](https://github.com/formbio/laava/pkgs/container/laava).

To get started, create a JSON file with your parameter values, similar to
[params-local-ss.json](https://raw.githubusercontent.com/formbio/laava/main/params-local-ss.json)
in this repo, and run it with:

```
nextflow run -profile local -params-file <your-params-file.json> main.nf
```


### Interactive Docker (`laava` container image)

For exploratory analysis or troubleshooting, you can also run the `laava` docker image
directly on the command line as an interactive container.

Assuming you have Docker installed, fetch the container image:

```
docker pull ghcr.io/formbio/laava:latest
```

Then run it interactively in your current directory:

```
docker run -v $(pwd):/data -w /data -it ghcr.io/formbio/laava:latest bash
```

### Python Runner

LAAVA now includes a unified Python-based runner that orchestrates the entire analysis pipeline:

```bash
python src/laava_run.py --input-bam <input.bam> --vector-fasta <vector.fasta> \
    --annotation-bed <annotation.bed> --itr-label ITR
```

This runner coordinates vector type analysis, read mapping, and alignment analysis in a single command. A minimal conda environment (laava_minimal.conda_env.yml) is also available for running the core analysis components.

Example using the test data:
```bash
# Using the included test samples
python src/laava_run.py \
    --input-bam test/samples/ss.subsample005.bam \
    --vector-fasta test/samples/ss.construct.fasta \
    --annotation-bed test/samples/ss.annotation.bed \
    --itr-label ITR \
    --output-dir test_runner_results/ss \
    --sample-id ss
```

## For developers

You can directly download or clone the repo to use the scripts directly.

```
$ git clone https://github.com/formbio/laava.git
```

There are several ways to satisfy the script dependencies locally.


### Option 1: Development docker image (`laava_dev` container image)

The `laava_dev.dockerfile` in this repo installs the scripts' dependencies, but not the
scripts themselves, into a Docker container image that you can then use to run the local
copies of the scripts. This allows you to edit the code in this repo in-place and run it
within the container environment without rebuilding the container.

To build the container image with the name `laava_dev` (you can use another name if you prefer):

```
docker build -t laava_dev:latest -f laava_dev.dockerfile .
```

To run the container in the current working directory:

```
docker run -v $(pwd):$(pwd) -w $(pwd) -it laava_dev:latest bash
```

This opens a Bash shell with the scripts in the PATH, and the original working directory mounted in place.


### Option 2: Conda

<<<<<<< HEAD
The conda (or mamba) channels and dependencies are in the configuration files
`laava.conda_env.yml`, `laava_dev.conda_env.yml`, and `laava_minimal.conda_env.yml`. 
The first two environments are similar and both will work for running LAAVA itself 
(with `_dev` including additional developer tools), while `_minimal` provides just 
the core components needed for the Python runner.
=======
The conda channels and dependencies are in the configuration file `conda_env.yml`.
With this environment and a LaTeX installation (via e.g. apt), you'll have all the
dependencies you need to run LAAVA scripts directly on Linux, and *nearly* everything
you need on Mac.
The same environment is also used by the Docker container images internally.
>>>>>>> ac5bf311

First, install conda via [Miniconda or
Anaconda](https://www.anaconda.com/download/success).

Next, use the YAML configuration file to create a new conda environment and install its dependencies:

```
$ conda env create -f conda_env.yml
```

Finally, once installation completes, activate the new environment:

```
$ source activate laava
```

At this point the prompt should change to `(laava) $` and the executable scripts should
be available in your PATH.


## Testing

This repo includes small test files based on [PacBio's public AAV sequencing
examples](https://downloads.pacbcloud.com/public/dataset/AAV/).

### Automated local tests

The `test/` subdirectory in this repo contains small example input files and a Makefile
to run the scripts to reanalyze them and produce example HTML and PDF reports.

If you have Docker, Nextflow, and Make available, you can run a variety of tests from
the top directory of this repo.

* `make test` -- run both test samples using the Docker image directly, skipping Nextflow, and check the results quantitatively.
* `make sc` -- run the example self-complementary AAV (scAAV) sample with the Nextflow pipeline. This takes about 1-2 minutes.
* `make ss` -- run the example single-stranded AAV (ssAAV) sample. This takes about 2-3 minutes, including an additional flip/flop analysis step.
* `make all` -- run both example AAV samples using Nextflow.
* `make min` -- run the scAAV sample with the minimum number of required parameters, exercising the default behavior including guessing the construct vector type (sc/ss).
* `make folder` -- run both samples via folder input, exercising a batch processing mode.

Each of these commands will generate example HTML and PDF reports from the test datasets
included in the repo, which you can view locally.
<|MERGE_RESOLUTION|>--- conflicted
+++ resolved
@@ -107,19 +107,19 @@
 
 ### Option 2: Conda
 
-<<<<<<< HEAD
+
 The conda (or mamba) channels and dependencies are in the configuration files
 `laava.conda_env.yml`, `laava_dev.conda_env.yml`, and `laava_minimal.conda_env.yml`. 
 The first two environments are similar and both will work for running LAAVA itself 
 (with `_dev` including additional developer tools), while `_minimal` provides just 
 the core components needed for the Python runner.
-=======
+
 The conda channels and dependencies are in the configuration file `conda_env.yml`.
 With this environment and a LaTeX installation (via e.g. apt), you'll have all the
 dependencies you need to run LAAVA scripts directly on Linux, and *nearly* everything
 you need on Mac.
 The same environment is also used by the Docker container images internally.
->>>>>>> ac5bf311
+
 
 First, install conda via [Miniconda or
 Anaconda](https://www.anaconda.com/download/success).
