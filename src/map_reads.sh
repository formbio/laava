--- conflicted
+++ resolved
@@ -46,13 +46,13 @@
 threads=${LAAVA_THREADS:-1}  # Use LAAVA_THREADS env var if set, otherwise default to NPROC
 minimap2 --eqx -a --secondary=no -t "$threads" all_refs.fa "$reads_fn" > tmp.mapped.sam
 # Sort the mapped reads by name
-<<<<<<< HEAD
+
 name_sam="$sample_id.sort_by_name.sam"
 samtools sort -@ "$threads" -n -O SAM -o "$name_sam" tmp.mapped.sam
-=======
+
 name_bam="$sample_id.sort_by_name.bam"
 samtools sort -@ $threads -n -O BAM -o "$name_bam" tmp.mapped.sam
->>>>>>> ac5bf311
+
 
 # Make a position-sorted BAM output file for other downstream consumers
 pos_bam="$sample_id.sort_by_pos.bam"
